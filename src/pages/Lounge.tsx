--- conflicted
+++ resolved
@@ -48,47 +48,34 @@
             transition={{ duration: 2.5, ease: 'easeInOut' }}
           >
             <WhisperCard whisper={ambientWhispers[currentWhisperIndex]} />
+
+            {/* Ambient particles */}
+            <div className="absolute inset-0 pointer-events-none">
+              {[...Array(20)].map((_, i) => (
+                <motion.div
+                  key={i}
+                  className="absolute w-1 h-1 bg-white/20 rounded-full"
+                  style={{
+                    left: `${Math.random() * 100}%`,
+                    top: `${Math.random() * 100}%`,
+                  }}
+                  animate={{
+                    y: [-20, -100],
+                    opacity: [0, 1, 0],
+                    scale: [0, 1, 0]
+                  }}
+                  transition={{
+                    duration: 8 + Math.random() * 4,
+                    repeat: Infinity,
+                    delay: Math.random() * 5,
+                    ease: "easeOut"
+                  }}
+                />
+              ))}
+            </div>
           </motion.div>
-<<<<<<< HEAD
         </AnimatePresence>
       </div>
-      <motion.p
-        initial={{ opacity: 0 }}
-        animate={{ opacity: 1 }}
-        transition={{ delay: 1, duration: 2 }}
-        className="absolute bottom-8 text-center text-text-metaphor font-serif italic text-sm"
-      >
-        A gentle space for listening.
-      </motion.p>
-=======
-
-          {/* Ambient particles */}
-          <div className="absolute inset-0 pointer-events-none">
-            {[...Array(20)].map((_, i) => (
-              <motion.div
-                key={i}
-                className="absolute w-1 h-1 bg-white/20 rounded-full"
-                style={{
-                  left: `${Math.random() * 100}%`,
-                  top: `${Math.random() * 100}%`,
-                }}
-                animate={{
-                  y: [-20, -100],
-                  opacity: [0, 1, 0],
-                  scale: [0, 1, 0]
-                }}
-                transition={{
-                  duration: 8 + Math.random() * 4,
-                  repeat: Infinity,
-                  delay: Math.random() * 5,
-                  ease: "easeOut"
-                }}
-              />
-            ))}
-          </div>
-          </motion.div>
-        )}
-
       {/* Gentle instruction (hidden, but Esc still works) */}
       <motion.div
         initial={{ opacity: 0 }}
@@ -98,7 +85,6 @@
       >
         Return to Courtyard
       </motion.div>
->>>>>>> e5472244
     </div>
   );
 };
