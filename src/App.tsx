--- conflicted
+++ resolved
@@ -29,6 +29,7 @@
 import PrivacyBanner from './components/PrivacyBanner';
 import RouteObserver from './components/shared/RouteObserver';
 import GentleOnboarding from './components/onboarding/GentleOnboarding';
+import { AnimatePresence } from "framer-motion";
 
 const queryClient = new QueryClient({
   defaultOptions: {
@@ -119,16 +120,10 @@
       <ParticleFlow />
       <GlobalWhisperComposer />
       
-<<<<<<< HEAD
       <AnimatePresence mode="wait">
         <Routes location={location} key={location.pathname}>
           {/* Public routes */}
-          <Route path="/" element={<Index />} />
-=======
-      <Routes>
-        {/* Public routes */}
-        <Route path="/" element={lastVisitedPath ? <Navigate to={lastVisitedPath} /> : <Index />} />
->>>>>>> e5472244
+          <Route path="/" element={lastVisitedPath ? <Navigate to={lastVisitedPath} /> : <Index />} />
         <Route path="/login" element={<Login />} />
         <Route path="/onboarding" element={<Onboarding />} />
         <Route path="/about" element={<About />} />
