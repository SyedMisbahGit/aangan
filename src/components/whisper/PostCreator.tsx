--- conflicted
+++ resolved
@@ -67,38 +67,20 @@
       transition={{ type: 'spring', stiffness: 300, damping: 30 }}
       className={cn("fixed bottom-0 inset-x-0 p-4 z-50", className)}
     >
-<<<<<<< HEAD
-      <motion.div
-        animate={isExpanded ? "expanded" : "collapsed"}
-        variants={benchVariants}
-        className="relative bg-aangan-paper/80 backdrop-blur-xl border border-aangan-dusk rounded-2xl shadow-ambient overflow-hidden"
-      >
-=======
       <div className="bg-aangan-surface/60 backdrop-blur-lg border border-aangan-border/40 rounded-2xl shadow-sm overflow-hidden">
->>>>>>> 5271a1bf
         {!isExpanded ? (
           <motion.div
             onClick={handleExpand}
-<<<<<<< HEAD
-            className="p-5 cursor-pointer flex items-center justify-center gap-3 text-center"
-            whileHover={{ backgroundColor: 'rgba(232, 234, 246, 0.5)' }}
-=======
             className="p-6 cursor-pointer hover:bg-aangan-surface/20 transition-colors"
             whileHover={{ scale: 1.02 }}
             whileTap={{ scale: 0.98 }}
->>>>>>> 5271a1bf
           >
             <div className="flex items-center justify-center gap-3">
               <div className="w-8 h-8 bg-gradient-to-br from-rose-100 to-blue-100 rounded-full flex items-center justify-center">
                 <Sparkles className="w-4 h-4 text-aangan-text-muted" />
               </div>
-<<<<<<< HEAD
-              <span className="text-neutral-800 font-medium italic">
-                Write your whisper...
-=======
               <span className="text-aangan-text-muted font-medium italic">
                 Sit for a while… What's on your heart today?
->>>>>>> 5271a1bf
               </span>
             </div>
           </motion.div>
@@ -136,13 +118,6 @@
                 value={content}
                 onChange={(e) => setContent(e.target.value)}
                 onKeyDown={handleKeyDown}
-<<<<<<< HEAD
-                placeholder="Write your whisper..."
-                className="bg-white text-neutral-800 placeholder:text-neutral-600 border border-neutral-200 rounded-xl min-h-[100px] resize-none p-4 shadow-sm"
-                maxLength={500}
-              />
-            </motion.div>
-=======
                 placeholder="Sit for a while… what's on your heart today?"
                 className="bg-aangan-background text-aangan-text-primary placeholder:text-aangan-text-muted border border-aangan-border rounded-xl min-h-[100px] resize-none p-4 shadow-sm"
                 maxLength={500}
@@ -158,8 +133,7 @@
                   />
                 </div>
               </div>
-              </div>
->>>>>>> 5271a1bf
+            </motion.div>
 
             {/* Actions */}
             <motion.div variants={itemVariants} className="flex items-center justify-between">
@@ -183,7 +157,7 @@
             </motion.div>
           </motion.div>
         )}
-      </motion.div>
+      </div>
     </motion.div>
   );
 };