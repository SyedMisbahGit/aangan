--- conflicted
+++ resolved
@@ -2,11 +2,7 @@
 import { Card, CardContent, CardHeader, CardTitle } from "../ui/card";
 import { Badge } from "../ui/badge";
 import { Button } from "../ui/button";
-<<<<<<< HEAD
-=======
 import { Textarea } from "../ui/textarea";
->>>>>>> 278e87d9
-import { logger } from "../../utils/logger";
 import { 
   Brain, 
   Lightbulb, 
